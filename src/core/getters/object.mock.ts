--- conflicted
+++ resolved
@@ -60,7 +60,6 @@
     let value = !combine ? '{' : '';
     let imports: GeneratorImport[] = [];
     let properties: string[] = [];
-<<<<<<< HEAD
     value += (
       await Promise.all(
         Object.entries(item.properties).map(
@@ -68,26 +67,13 @@
             if (combine?.properties.includes(key)) {
               return undefined;
             }
-=======
-    value += Object.entries(item.properties)
-      .map(([key, prop]: [string, ReferenceObject | SchemaObject], i) => {
-        if (combine?.properties.includes(key)) {
-          return undefined;
-        }
->>>>>>> b04c880f
 
             const isRequired =
               mockOptions?.required || (item.required || []).includes(key);
 
-<<<<<<< HEAD
-            if (item.path?.includes(`.${key}.`) && Math.random() >= 0.5) {
+            if (count(item.path, `.${key}.`) >= 1) {
               return undefined;
             }
-=======
-        if (count(item.path, `.${key}.`) >= 1) {
-          return undefined;
-        }
->>>>>>> b04c880f
 
             const resolvedValue = await resolveMockValue({
               schema: {
